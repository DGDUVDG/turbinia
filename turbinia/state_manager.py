--- conflicted
+++ resolved
@@ -299,17 +299,13 @@
     if not key:
       self.write_new_task(task)
       return
-<<<<<<< HEAD
     log.warn(f'updating task {task.__dict__}')
     stored_task_data = json.loads(self.client.get(f'TurbiniaTask:{task.id}'))
     stored_evidence_size = stored_task_data.get('evidence_size')
     log.info(f'update_task found existing evidence_size {stored_evidence_size}')
     if not task.evidence_size and stored_evidence_size:
       task.evidence_size = stored_evidence_size
-    log.info('Updating task {0:s} in Redis'.format(task.name))
-=======
     log.info(f'Updating task {task.name:s} in Redis')
->>>>>>> a8fba093
     task_data = self.get_task_dict(task)
     task_data['last_update'] = task_data['last_update'].strftime(
         DATETIME_FORMAT)
