# -*- coding: utf-8 -*-
# Copyright 2017 Google Inc.
#
# Licensed under the Apache License, Version 2.0 (the "License");
# you may not use this file except in compliance with the License.
# You may obtain a copy of the License at
#
#      http://www.apache.org/licenses/LICENSE-2.0
#
# Unless required by applicable law or agreed to in writing, software
# distributed under the License is distributed on an "AS IS" BASIS,
# WITHOUT WARRANTIES OR CONDITIONS OF ANY KIND, either express or implied.
# See the License for the specific language governing permissions and
# limitations under the License.
"""Turbinia Evidence objects."""

from __future__ import unicode_literals

from enum import IntEnum
from collections import defaultdict

import json
import logging
import os
import sys
import inspect
import filelock

from turbinia import config
from turbinia import TurbiniaException
from turbinia.lib.docker_manager import GetDockerPath
from turbinia.processors import archive
from turbinia.processors import containerd
from turbinia.processors import docker
from turbinia.processors import mount_local
from turbinia.processors import resource_manager

config.LoadConfig()
if config.CLOUD_PROVIDER:
  from turbinia.processors import google_cloud

log = logging.getLogger('turbinia')


def evidence_class_names(all_classes=False):
  """Returns a list of class names for the evidence module.

  Args:
    all_classes (bool): Flag to determine whether to include all classes
        in the module.
<<<<<<< HEAD
=======
  
  Returns:
    class_names (list[str]): A list of class names within the Evidence module,
        minus the ignored class names.
>>>>>>> 1813d394
  """
  predicate = lambda member: inspect.isclass(member) and not inspect.isbuiltin(
      member)
  class_names = inspect.getmembers(sys.modules[__name__], predicate)
  if not all_classes:
    # TODO: Non-evidence types should be moved out of the evidence module,
    # so that we no longer have to ignore certain classes here. Especially
    # 'output' and 'report' types.
    # Ignore classes that are not real Evidence types and the base class.
    ignored_classes = (
<<<<<<< HEAD
        'BinaryExtraction', 'BodyFile', 'BulkExtractorOutput', 'Evidence',
        'EvidenceState', 'EvidenceCollection', 'ExportedFileArtifact',
        'FilteredTextFile', 'FinalReport', 'IntEnum', 'PlasoCsvFile',
        'PlasoFile', 'PhotorecOutput', 'ReportText', 'TextFile',
        'VolatilityReport', 'TurbiniaException')
=======
        'BinaryExtraction', 'BulkExtractorOutput', 'Evidence', 'EvidenceState',
        'EvidenceCollection', 'ExportedFileArtifact', 'FilteredTextFile',
        'FinalReport', 'IntEnum', 'PlasoCsvFile', 'PlasoFile', 'PhotorecOutput',
        'ReportText', 'TextFile', 'VolatilityReport', 'TurbiniaException')
>>>>>>> 1813d394
    class_names = filter(
        lambda class_tuple: class_tuple[0] not in ignored_classes, class_names)
  return list(class_names)


def map_evidence_attributes():
  """Creates a dictionary that maps evidence types to their
       constructor attributes.

  Returns:
    object_attribute_mapping (defaultdict): A mapping of evidence types
        and their constructor attributes.
  """
  object_attribute_mapping = defaultdict(list)
  for class_name, class_type in evidence_class_names():
    try:
      attributes_signature = inspect.signature(class_type)
      attributes = attributes_signature.parameters.keys()
      for attribute in attributes:
        if not object_attribute_mapping[class_name]:
          object_attribute_mapping[class_name] = defaultdict(dict)
        # Ignore 'args' and 'kwargs' attributes.
        if attribute not in ('args', 'kwargs'):
          object_attribute_mapping[class_name][attribute] = {
              'required': bool(attribute in class_type.REQUIRED_ATTRIBUTES),
              'type': 'str'
          }
      # Add optional attributes.
      for optional_attribute in Evidence.OPTIONAL_ATTRIBUTES:
        object_attribute_mapping[class_name][optional_attribute] = {
            'required': False,
            'type': 'str'
        }
    except ValueError as exception:
      log.info(exception)
  return object_attribute_mapping


def evidence_decode(evidence_dict, strict=False):
  """Decode JSON into appropriate Evidence object.

  Args:
    evidence_dict: JSON serializable evidence object (i.e. a dict post JSON
                   decoding).
    strict: Flag to indicate whether strict attribute validation will occur.
        Defaults to False.

  Returns:
    An instantiated Evidence object (or a sub-class of it) or None.

  Raises:
    TurbiniaException: If input is not a dict, does not have a type attribute,
                       or does not deserialize to an evidence object.
  """
  if not isinstance(evidence_dict, dict):
    raise TurbiniaException(
        'Evidence_dict is not a dictionary, type is {0:s}'.format(
            str(type(evidence_dict))))

  type_ = evidence_dict.pop('type', None)
  if not type_:
    raise TurbiniaException(
        'No Type attribute for evidence object [{0:s}]'.format(
            str(evidence_dict)))
  evidence = None
  try:
    evidence_class = getattr(sys.modules[__name__], type_)
    evidence = evidence_class.from_dict(evidence_dict)
    evidence_object = evidence_class(source_path='dummy_object')
    if strict and evidence_object:
      for attribute_key in evidence_dict.keys():
        if not attribute_key in evidence_object.__dict__:
          message = 'Invalid attribute {0!s} for evidence type {1:s}'.format(
              attribute_key, type_)
          log.error(message)
          raise TurbiniaException(message)
    if evidence:
      if evidence_dict.get('parent_evidence'):
        evidence.parent_evidence = evidence_decode(
            evidence_dict['parent_evidence'])
      if evidence_dict.get('collection'):
        evidence.collection = [
            evidence_decode(e) for e in evidence_dict['collection']
        ]
      # We can just reinitialize instead of deserializing because the
      # state should be empty when just starting to process on a new machine.
      evidence.state = {}
      for state in EvidenceState:
        evidence.state[state] = False
  except AttributeError:
    message = 'No Evidence object of type {0!s} in evidence module'.format(
        type_)
    log.error(message)
    raise TurbiniaException(message) from AttributeError

  return evidence


class EvidenceState(IntEnum):
  """Runtime state of Evidence.

  Evidence objects will map each of these to a boolean indicating the current
  state for the given object.
  """
  MOUNTED = 1
  ATTACHED = 2
  DECOMPRESSED = 3
  CONTAINER_MOUNTED = 4


class Evidence:
  """Evidence object for processing.

  In most cases, these objects will just contain metadata about the actual
  evidence.

  Attributes:
    config (dict): Configuration options from the request to be used when
        processing this evidence.  Tasks should not read from this property
        directly, but should use `Task.task_config` to access any recipe or
        configuration variables.
    cloud_only (bool): Set to True for evidence types that can only be processed
        in a cloud environment, e.g. GoogleCloudDisk.
    context_dependent (bool): Whether this evidence is required to be built upon
        the context of a parent evidence.
    copyable (bool): Whether this evidence can be copied.  This will be set to
        True for object types that we want to copy to/from storage (e.g.
        PlasoFile, but not RawDisk).
    name (str): Name of evidence.
    description (str): Description of evidence.
    size (int): The evidence size in bytes where available (Used for metric
        tracking).
    saved_path (str): Path to secondary location evidence is saved for later
        retrieval (e.g. GCS).
    saved_path_type (str): The name of the output writer that saved evidence
        to the saved_path location.
    source (str): String indicating where evidence came from (including tool
        version that created it, if appropriate).
    local_path (str): Generic path to the evidence data after pre-processing
        has been run.  This is the path that most Tasks and any code that runs
        after the pre-processors should use to access evidence. Depending on
        the pre-processors and `REQUIRED_STATE` for the Task being run, this
        could point to a blockdevice or a mounted directory. The last
        pre-processor to run should always set this path. For example if the
        Evidence is a `RawDisk`, the `source_path` will be a path to the image
        file, then the pre-processors will (optionally, depending on the Task
        requirements) create a loop device and mount it which will set the
        `device_path` and `mount_path` respectively. After that, the
        `local_path` should point to whatever path the last pre-processor has
        created, in this case the mount_path.
    source_path (str): Path to the original un-processed source data for the
        Evidence.  This is the path that Evidence should be created and set up
        with initially and used any time prior to when the pre-processors run.
        Tasks should generally not use `source_path`, but instead use the
        `local_path` (or other more specific paths like `device_path` or
        `mount_path` depending on the Task requirements).
    mount_path (str): Path to a mounted file system (if relevant).
    credentials (list): Decryption keys for encrypted evidence.
    tags (dict): Extra tags associated with this evidence.
    request_id (str): The id of the request this evidence came from, if any.
    has_child_evidence (bool): This property indicates the evidence object has
        child evidence.
    parent_evidence (Evidence): The Evidence object that was used to generate
        this one, and which pre/post process methods we need to re-execute to
        access data relevant to us.
    save_metadata (bool): Evidence with this property set will save a metadata
        file alongside the Evidence when saving to external storage.  The
        metadata file will contain all of the key=value pairs sent along with
        the processing request in the recipe.  The output is in JSON format
    state (dict): A map of each EvidenceState type to a boolean to indicate
        if that state is true.  This is used by the preprocessors to set the
        current state and Tasks can use this to determine if the Evidence is in
        the correct state for processing.
    resource_tracked (bool): Evidence with this property set requires tracking
        in a state file to allow for access amongst multiple workers.
    resource_id (str): The unique id used to track the state of a given Evidence
        type for stateful tracking.
  """

  # The list of attributes a given piece of Evidence requires to be set
  REQUIRED_ATTRIBUTES = []

<<<<<<< HEAD
  # An optional list of attributes that are generally used to describe
  # a given piece of Evidence.
  OPTIONAL_ATTRIBUTES = ['name', 'source', 'description', 'tags']
=======
  # An optional set of attributes that are generally used to describe
  # a given piece of Evidence.
  OPTIONAL_ATTRIBUTES = {'name', 'source', 'description', 'tags'}
>>>>>>> 1813d394

  # The list of EvidenceState states that the Evidence supports in its
  # pre/post-processing (e.g. MOUNTED, ATTACHED, etc).  See `preprocessor()`
  # docstrings for more info.
  POSSIBLE_STATES = []

  def __init__(
      self, name=None, description=None, size=None, source=None,
      source_path=None, tags=None, request_id=None, copyable=False):
    """Initialization for Evidence."""
    self.copyable = copyable
    self.config = {}
    self.context_dependent = False
    self.cloud_only = False
    self.description = description
    self.size = size
    self.mount_path = None
    self.credentials = []
    self.source = source
    self.source_path = source_path
    self.tags = tags if tags else {}
    self.request_id = request_id
    self.has_child_evidence = False
    self.parent_evidence = None
    self.save_metadata = False
    self.resource_tracked = False
    self.resource_id = None

    self.local_path = source_path

    # List of jobs that have processed this evidence
    self.processed_by = []
    self.type = self.__class__.__name__
    self._name = name
    self.saved_path = None
    self.saved_path_type = None

    self.state = {}
    for state in EvidenceState:
      self.state[state] = False

    if self.copyable and not self.local_path:
      raise TurbiniaException(
          'Unable to initialize object, {0:s} is a copyable '
          'evidence and needs a source_path'.format(self.type))

    # TODO: Validating for required attributes breaks some units tests.
    # Github issue: https://github.com/google/turbinia/issues/1136
    # self.validate()

  def __str__(self):
    return '{0:s}:{1:s}:{2!s}'.format(self.type, self.name, self.source_path)

  def __repr__(self):
    return self.__str__()

  @property
  def name(self):
    """Returns evidence object name."""
    if self._name:
      return self._name
    else:
      return self.source_path if self.source_path else self.type

  @name.setter
  def name(self, value):
    self._name = value

  @name.deleter
  def name(self):
    del self._name

  @classmethod
  def from_dict(cls, dictionary):
    """Instantiate an Evidence object from a dictionary of attributes.

    Args:
      dictionary(dict): the attributes to set for this object.
    Returns:
      Evidence: the instantiated evidence.
    """
    name = dictionary.pop('name', None)
    description = dictionary.pop('description', None)
    size = dictionary.pop('size', None)
    source = dictionary.pop('source', None)
    source_path = dictionary.pop('source_path', None)
    tags = dictionary.pop('tags', None)
    request_id = dictionary.pop('request_id', None)
    new_object = cls(
        name=name, description=description, size=size, source=source,
        source_path=source_path, tags=tags, request_id=request_id)
    new_object.__dict__.update(dictionary)
    return new_object

  def serialize(self):
    """Return JSON serializable object."""
    # Clear any partition path_specs before serializing
    if hasattr(self, 'path_spec'):
      self.path_spec = None
    serialized_evidence = self.__dict__.copy()
    if self.parent_evidence:
      serialized_evidence['parent_evidence'] = self.parent_evidence.serialize()
    return serialized_evidence

  def to_json(self):
    """Convert object to JSON.

    Returns:
      A JSON serialized string of the current object.

    Raises:
      TurbiniaException: If serialization error occurs.
    """
    try:
      serialized = json.dumps(self.serialize())
    except TypeError as exception:
      msg = 'JSON serialization of evidence object {0:s} failed: {1:s}'.format(
          self.type, str(exception))
      raise TurbiniaException(msg) from exception

    return serialized

  def set_parent(self, parent_evidence):
    """Set the parent evidence of this evidence.

    Also adds this evidence as a child of the parent.

    Args:
      parent_evidence(Evidence): The parent evidence object.
    """
    parent_evidence.has_child_evidence = True
    self.parent_evidence = parent_evidence

  def _preprocess(self, _, required_states):
    """Preprocess this evidence prior to task running.

    See `preprocess()` docstrings for more info.

    Args:
      tmp_dir(str): The path to the temporary directory that the
          Task will write to.
      required_states(list[EvidenceState]): The list of evidence state
          requirements from the Task.
    """
    pass

  def _postprocess(self):
    """Postprocess this evidence after the task runs.

    This gets run in the context of the local task execution on the worker
    nodes after the task has finished.  This can be used to clean-up after the
    evidence is processed (e.g. detach a cloud disk, etc,).
    """
    pass

  def preprocess(self, task_id, tmp_dir=None, required_states=None):
    """Runs the possible parent's evidence preprocessing code, then ours.

    This is a wrapper function that will call the chain of pre-processors
    starting with the most distant ancestor.  After all of the ancestors have
    been processed, then we run our pre-processor.  These processors get run in
    the context of the local task execution on the worker nodes prior to the
    task itself running.  This can be used to prepare the evidence to be
    processed (e.g. attach a cloud disk, mount a local disk etc).

    Tasks export a list of the required_states they have for the state of the
    Evidence it can process in `TurbiniaTask.REQUIRED_STATES`[1].  Evidence also
    exports a list of the possible states it can have after pre/post-processing
    in `Evidence.POSSIBLE_STATES`.  The pre-processors should run selectively
    based on the these requirements that come from the Task, and the
    post-processors should run selectively based on the current state of the
    Evidence.

    If a Task requires a given state supported by the given Evidence class, but
    it is not met after the preprocessing of the Evidence is run, then the Task
    will abort early.  Note that for compound evidence types that have parent
    Evidence objects (e.g. where `context_dependent` is True), we only inspect
    the child Evidence type for its state as it is assumed that it would only be
    able to run the appropriate pre/post-processors when the parent Evidence
    processors have been successful.

    [1] Note that the evidence states required by the Task are only required if
    the Evidence also supports that state in `POSSSIBLE_STATES`.  This is so
    that the Tasks are flexible enough to support multiple types of Evidence.
    For example, `PlasoParserTask` allows both `CompressedDirectory` and
    `GoogleCloudDisk` as Evidence input, and has states `ATTACHED` and
    `DECOMPRESSED` listed in `PlasoParserTask.REQUIRED_STATES`.  Since `ATTACHED`
    state is supported by `GoogleCloudDisk`, and `DECOMPRESSED` is supported by
    `CompressedDirectory`, only those respective pre-processors will be run and
    the state is confirmed after the preprocessing is complete.

    Args:
      task_id(str): The id of a given Task.
      tmp_dir(str): The path to the temporary directory that the
                       Task will write to.
      required_states(list[EvidenceState]): The list of evidence state
          requirements from the Task.

    Raises:
      TurbiniaException: If the required evidence state cannot be met by the
          possible states of the Evidence or if the parent evidence object does
          not exist when it is required by the Evidence type..
    """
    self.local_path = self.source_path
    if not required_states:
      required_states = []

    if self.context_dependent:
      if not self.parent_evidence:
        raise TurbiniaException(
            'Evidence of type {0:s} needs parent_evidence to be set'.format(
                self.type))
      self.parent_evidence.preprocess(task_id, tmp_dir, required_states)
    try:
      log.debug('Starting pre-processor for evidence {0:s}'.format(self.name))
      if self.resource_tracked:
        # Track resource and task id in state file
        with filelock.FileLock(config.RESOURCE_FILE_LOCK):
          resource_manager.PreprocessResourceState(self.resource_id, task_id)
      self._preprocess(tmp_dir, required_states)
    except TurbiniaException as exception:
      log.error(
          'Error running preprocessor for {0:s}: {1!s}'.format(
              self.name, exception))

    log.debug(
        'Pre-processing evidence {0:s} is complete, and evidence is in state '
        '{1:s}'.format(self.name, self.format_state()))

  def postprocess(self, task_id):
    """Runs our postprocessing code, then our possible parent's evidence.

    This is is a wrapper function that will run our post-processor, and will
    then recurse down the chain of parent Evidence and run those post-processors
    in order.

    Args:
      task_id(str): The id of a given Task.
    """
    log.info('Starting post-processor for evidence {0:s}'.format(self.name))
    log.debug('Evidence state: {0:s}'.format(self.format_state()))

    is_detachable = True
    if self.resource_tracked:
      with filelock.FileLock(config.RESOURCE_FILE_LOCK):
        # Run postprocess to either remove task_id or resource_id.
        is_detachable = resource_manager.PostProcessResourceState(
            self.resource_id, task_id)
        if not is_detachable:
          # Prevent from running post process code if there are other tasks running.
          log.info(
              'Resource ID {0:s} still in use. Skipping detaching Evidence...'
              .format(self.resource_id))
        else:
          self._postprocess()
          # Set to False to prevent postprocess from running twice.
          is_detachable = False

    if is_detachable:
      self._postprocess()
    if self.parent_evidence:
      self.parent_evidence.postprocess(task_id)

  def format_state(self):
    """Returns a string representing the current state of evidence.

    Returns:
      str:  The state as a formatted string
    """
    output = []
    for state, value in self.state.items():
      output.append('{0:s}: {1!s}'.format(state.name, value))
    return '[{0:s}]'.format(', '.join(output))

  def validate(self):
    """Runs validation to verify evidence meets minimum requirements.

    This default implementation will just check that the attributes listed in
    REQUIRED_ATTRIBUTES are set, but other evidence types can override this
    method to implement their own more stringent checks as needed.  This is
    called by the worker, prior to the pre/post-processors running.

    Raises:
      TurbiniaException: If validation fails
    """
    for attribute in self.REQUIRED_ATTRIBUTES:
      attribute_value = getattr(self, attribute, None)
      if not attribute_value:
        message = (
            'Evidence validation failed: Required attribute {0:s} for class '
            '{1:s} is not set. Please check original request.'.format(
                attribute, self.type))
        raise TurbiniaException(message)


class EvidenceCollection(Evidence):
  """A Collection of Evidence objects.

  Attributes:
    collection(list): The underlying Evidence objects
  """

  def __init__(self, collection=None, *args, **kwargs):
    """Initialization for Evidence Collection object."""
    super(EvidenceCollection, self).__init__(*args, **kwargs)
    self.collection = collection if collection else []

  def serialize(self):
    """Return JSON serializable object."""
    serialized_evidence = super(EvidenceCollection, self).serialize()
    serialized_evidence['collection'] = [e.serialize() for e in self.collection]
    return serialized_evidence

  def add_evidence(self, evidence):
    """Adds evidence to the collection.

    Args:
      evidence (Evidence): The evidence to add.
    """
    self.collection.append(evidence)


class Directory(Evidence):
  """Filesystem directory evidence.

  Attributes:
    source_path: The path to the source directory used as evidence.
  """
  REQUIRED_ATTRIBUTES = ['source_path']

  def __init__(self, source_path=None, *args, **kwargs):
    super(Directory, self).__init__(source_path=source_path, *args, **kwargs)
    self.source_path = source_path


class CompressedDirectory(Evidence):
  """CompressedDirectory based evidence.

  Attributes:
    compressed_directory: The path to the compressed directory.
    uncompressed_directory: The path to the uncompressed directory.
  """
  REQUIRED_ATTRIBUTES = ['source_path']
  POSSIBLE_STATES = [EvidenceState.DECOMPRESSED]

  def __init__(self, source_path=None, *args, **kwargs):
    """Initialization for CompressedDirectory evidence object."""
    super(CompressedDirectory, self).__init__(
        source_path=source_path, *args, **kwargs)
    self.compressed_directory = None
    self.uncompressed_directory = None
    self.copyable = True

  def _preprocess(self, tmp_dir, required_states):
    # Uncompress a given tar file and return the uncompressed path.
    if EvidenceState.DECOMPRESSED in required_states:
      self.uncompressed_directory = archive.UncompressTarFile(
          self.local_path, tmp_dir)
      self.local_path = self.uncompressed_directory
      self.state[EvidenceState.DECOMPRESSED] = True

  def compress(self):
    """ Compresses a file or directory.

    Creates a tar.gz from the uncompressed_directory attribute.
    """
    # Compress a given directory and return the compressed path.
    self.compressed_directory = archive.CompressDirectory(
        self.uncompressed_directory)
    self.source_path = self.compressed_directory
    self.state[EvidenceState.DECOMPRESSED] = False


class BulkExtractorOutput(CompressedDirectory):
  """Bulk Extractor based evidence."""
  pass


class PhotorecOutput(CompressedDirectory):
  """Photorec based evidence."""
  pass


class ChromiumProfile(Evidence):
  """Chromium based browser profile evidence.

  Attributes:
    browser_type: The type of browser.
      Supported options are Chrome (default) and Brave.
    format: Output format (default is sqlite, other options are xlsx and jsonl)
  """

  REQUIRED_ATTRIBUTES = ['browser_type', 'output_format']

  def __init__(self, browser_type=None, output_format=None, *args, **kwargs):
    """Initialization for chromium profile evidence object."""
    super(ChromiumProfile, self).__init__(copyable=True, *args, **kwargs)
    self.browser_type = browser_type
    self.output_format = output_format


class RawDisk(Evidence):
  """Evidence object for Disk based evidence.

  Attributes:
    source_path (str): Path to a relevant 'raw' data source (ie: a block
        device or a raw disk image).
    mount_partition: The mount partition for this disk (if any).
  """
  REQUIRED_ATTRIBUTES = ['source_path']
  POSSIBLE_STATES = [EvidenceState.ATTACHED]

  def __init__(self, source_path=None, *args, **kwargs):
    """Initialization for raw disk evidence object."""
    super(RawDisk, self).__init__(source_path=source_path, *args, **kwargs)
    self.device_path = None

  def _preprocess(self, _, required_states):
    if self.size is None:
      self.size = mount_local.GetDiskSize(self.source_path)
    if EvidenceState.ATTACHED in required_states or self.has_child_evidence:
      self.device_path = mount_local.PreprocessLosetup(self.source_path)
      self.state[EvidenceState.ATTACHED] = True
      self.local_path = self.device_path

  def _postprocess(self):
    if self.state[EvidenceState.ATTACHED]:
      mount_local.PostprocessDeleteLosetup(self.device_path)
      self.state[EvidenceState.ATTACHED] = False


class DiskPartition(Evidence):
  """Evidence object for a partition within Disk based evidence.

  More information on dfVFS types:
  https://dfvfs.readthedocs.io/en/latest/sources/Path-specifications.html

  Attributes:
    partition_location (str): dfVFS partition location (The location of the
        volume within the volume system, similar to a volume identifier).
    partition_offset (int): Offset of the partition in bytes.
    partition_size (int): Size of the partition in bytes.
    path_spec (dfvfs.PathSpec): Partition path spec.
  """
  POSSIBLE_STATES = [EvidenceState.ATTACHED, EvidenceState.MOUNTED]

  def __init__(
      self, partition_location=None, partition_offset=None, partition_size=None,
      lv_uuid=None, path_spec=None, important=True, *args, **kwargs):
    """Initialization for raw volume evidence object."""
    self.partition_location = partition_location
    if partition_offset:
      try:
        self.partition_offset = int(partition_offset)
      except ValueError as exception:
        log.error(
            'Unable to cast partition_offset attribute to integer. {0!s}'
            .format(exception))
    if partition_size:
      try:
        self.partition_size = int(partition_size)
      except ValueError as exception:
        log.error(
            'Unable to cast partition_size attribute to integer. {0!s}'.format(
                exception))
    self.lv_uuid = lv_uuid
    self.path_spec = path_spec
    self.important = important
    super(DiskPartition, self).__init__(*args, **kwargs)

    # This Evidence needs to have a parent
    self.context_dependent = True

  @property
  def name(self):
    if self._name:
      return self._name
    else:
      if self.parent_evidence:
        return ':'.join((self.parent_evidence.name, self.partition_location))
      else:
        return ':'.join((self.type, self.partition_location))

  def _preprocess(self, _, required_states):
    # Late loading the partition processor to avoid loading dfVFS unnecessarily.
    from turbinia.processors import partitions

    # We need to enumerate partitions in preprocessing so the path_specs match
    # the parent evidence location for each task.
    try:
      # We should only get one path_spec here since we're specifying the location.
      path_specs = partitions.Enumerate(
          self.parent_evidence, self.partition_location)
    except TurbiniaException as exception:
      log.error(exception)

    if len(path_specs) > 1:
      path_specs_dicts = [path_spec.CopyToDict() for path_spec in path_specs]
      raise TurbiniaException(
          'Found more than one path_spec for {0:s} {1:s}: {2!s}'.format(
              self.parent_evidence.name, self.partition_location,
              path_specs_dicts))
    elif len(path_specs) == 1:
      self.path_spec = path_specs[0]
      log.debug(
          'Found path_spec {0!s} for parent evidence {1:s}'.format(
              self.path_spec.CopyToDict(), self.parent_evidence.name))
    else:
      raise TurbiniaException(
          'Could not find path_spec for location {0:s}'.format(
              self.partition_location))

    # In attaching a partition, we create a new loopback device using the
    # partition offset and size.
    if EvidenceState.ATTACHED in required_states or self.has_child_evidence:
      # Check for encryption
      encryption_type = partitions.GetPartitionEncryptionType(self.path_spec)
      if encryption_type == 'BDE':
        self.device_path = mount_local.PreprocessBitLocker(
            self.parent_evidence.device_path,
            partition_offset=self.partition_offset,
            credentials=self.parent_evidence.credentials)
        if not self.device_path:
          log.error('Could not decrypt partition.')
      else:
        self.device_path = mount_local.PreprocessLosetup(
            self.parent_evidence.device_path,
            partition_offset=self.partition_offset,
            partition_size=self.partition_size, lv_uuid=self.lv_uuid)
      if self.device_path:
        self.state[EvidenceState.ATTACHED] = True
        self.local_path = self.device_path

    if EvidenceState.MOUNTED in required_states or self.has_child_evidence:
      self.mount_path = mount_local.PreprocessMountPartition(
          self.device_path, self.path_spec.type_indicator)
      if self.mount_path:
        self.local_path = self.mount_path
        self.state[EvidenceState.MOUNTED] = True

  def _postprocess(self):
    if self.state[EvidenceState.MOUNTED]:
      mount_local.PostprocessUnmountPath(self.mount_path)
      self.state[EvidenceState.MOUNTED] = False
    if self.state[EvidenceState.ATTACHED]:
      # Late loading the partition processor to avoid loading dfVFS unnecessarily.
      from turbinia.processors import partitions

      # Check for encryption
      encryption_type = partitions.GetPartitionEncryptionType(self.path_spec)
      if encryption_type == 'BDE':
        # bdemount creates a virtual device named bde1 in the mount path. This
        # needs to be unmounted rather than detached.
        mount_local.PostprocessUnmountPath(self.device_path.replace('bde1', ''))
        self.state[EvidenceState.ATTACHED] = False
      else:
        mount_local.PostprocessDeleteLosetup(self.device_path, self.lv_uuid)
        self.state[EvidenceState.ATTACHED] = False


class GoogleCloudDisk(Evidence):
  """Evidence object for a Google Cloud Disk.

  Attributes:
    project: The cloud project name this disk is associated with.
    zone: The geographic zone.
    disk_name: The cloud disk name.
  """

  REQUIRED_ATTRIBUTES = ['disk_name', 'project', 'zone']
  POSSIBLE_STATES = [EvidenceState.ATTACHED, EvidenceState.MOUNTED]

  def __init__(
      self, project=None, zone=None, disk_name=None, mount_partition=1, *args,
      **kwargs):
    """Initialization for Google Cloud Disk."""
    super(GoogleCloudDisk, self).__init__(*args, **kwargs)
    self.project = project
    self.zone = zone
    self.disk_name = disk_name
    self.mount_partition = mount_partition
    self.partition_paths = None
    self.cloud_only = True
    self.resource_tracked = True
    self.resource_id = self.disk_name
    self.device_path = None

  def _preprocess(self, _, required_states):
    # The GoogleCloudDisk should never need to be mounted unless it has child
    # evidence (GoogleCloudDiskRawEmbedded). In all other cases, the
    # DiskPartition evidence will be used. In this case we're breaking the
    # evidence layer isolation and having the child evidence manage the
    # mounting and unmounting.

    # Explicitly lock this method to prevent race condition with two workers
    # attempting to attach disk at same time, given delay with attaching in GCP.
    with filelock.FileLock(config.RESOURCE_FILE_LOCK):
      if EvidenceState.ATTACHED in required_states:
        self.device_path, partition_paths = google_cloud.PreprocessAttachDisk(
            self.disk_name)
        self.partition_paths = partition_paths
        self.local_path = self.device_path
        self.state[EvidenceState.ATTACHED] = True

  def _postprocess(self):
    if self.state[EvidenceState.ATTACHED]:
      google_cloud.PostprocessDetachDisk(self.disk_name, self.device_path)
      self.state[EvidenceState.ATTACHED] = False


class GoogleCloudDiskRawEmbedded(GoogleCloudDisk):
  """Evidence object for raw disks embedded in Persistent Disks.

  This is for a raw image file that is located in the filesystem of a mounted
  GCP Persistent Disk.  This can be useful if you want to process a raw disk
  image originating from outside cloud, and it is much more performant and
  reliable option than reading it directly from GCS FUSE.

  Attributes:
    embedded_path: The path of the raw disk image inside the Persistent Disk
  """

  REQUIRED_ATTRIBUTES = ['disk_name', 'project', 'zone', 'embedded_path']
  POSSIBLE_STATES = [EvidenceState.ATTACHED]

  def __init__(
      self, embedded_path=None, project=None, zone=None, disk_name=None,
      mount_partition=1, *args, **kwargs):
    """Initialization for Google Cloud Disk containing a raw disk image."""
    super(GoogleCloudDiskRawEmbedded, self).__init__(
        project=project, zone=zone, disk_name=disk_name, mount_partition=1,
        *args, **kwargs)
    self.embedded_path = embedded_path
<<<<<<< HEAD
    self.project = project
    self.zone = zone
    self.disk_name = disk_name
    self.mount_partition = mount_partition
=======
>>>>>>> 1813d394
    # This Evidence needs to have a GoogleCloudDisk as a parent
    self.context_dependent = True

  @property
  def name(self):
    if self._name:
      return self._name
    else:
      return ':'.join((self.disk_name, self.embedded_path))

  def _preprocess(self, _, required_states):
    # Need to mount parent disk
    if not self.parent_evidence.partition_paths:
      self.parent_evidence.mount_path = mount_local.PreprocessMountPartition(
          self.parent_evidence.device_path, self.path_spec.type_indicator)
    else:
      partition_paths = self.parent_evidence.partition_paths
      self.parent_evidence.mount_path = mount_local.PreprocessMountDisk(
          partition_paths, self.parent_evidence.mount_partition)
    self.parent_evidence.local_path = self.parent_evidence.mount_path
    self.parent_evidence.state[EvidenceState.MOUNTED] = True

    if EvidenceState.ATTACHED in required_states or self.has_child_evidence:
      rawdisk_path = os.path.join(
          self.parent_evidence.mount_path, self.embedded_path)
      if not os.path.exists(rawdisk_path):
        raise TurbiniaException(
            'Unable to find raw disk image {0:s} in GoogleCloudDisk'.format(
                rawdisk_path))
      self.device_path = mount_local.PreprocessLosetup(rawdisk_path)
      self.state[EvidenceState.ATTACHED] = True
      self.local_path = self.device_path

  def _postprocess(self):
    if self.state[EvidenceState.ATTACHED]:
      mount_local.PostprocessDeleteLosetup(self.device_path)
      self.state[EvidenceState.ATTACHED] = False

    # Need to unmount parent disk
    if self.parent_evidence.state[EvidenceState.MOUNTED]:
      mount_local.PostprocessUnmountPath(self.parent_evidence.mount_path)
      self.parent_evidence.state[EvidenceState.MOUNTED] = False


class PlasoFile(Evidence):
  """Plaso output file evidence.

  Attributes:
    plaso_version: The version of plaso that processed this file.
  """

  def __init__(self, plaso_version=None, *args, **kwargs):
    """Initialization for Plaso File evidence."""
    self.plaso_version = plaso_version
    super(PlasoFile, self).__init__(copyable=True, *args, **kwargs)
    self.save_metadata = True


class PlasoCsvFile(Evidence):
  """Psort output file evidence.  """

  def __init__(self, plaso_version=None, *args, **kwargs):
    """Initialization for Plaso File evidence."""
    self.plaso_version = plaso_version
    super(PlasoCsvFile, self).__init__(copyable=True, *args, **kwargs)
    self.save_metadata = False


# TODO(aarontp): Find a way to integrate this into TurbiniaTaskResult instead.
class ReportText(Evidence):
  """Text data for general reporting."""

  def __init__(self, text_data=None, *args, **kwargs):
    super(ReportText, self).__init__(copyable=True, *args, **kwargs)
    self.text_data = text_data


class FinalReport(ReportText):
  """Report format for the final complete Turbinia request report."""

  def __init__(self, *args, **kwargs):
    super(FinalReport, self).__init__(*args, **kwargs)
    self.save_metadata = True


class TextFile(Evidence):
  """Text data."""

  def __init__(self, *args, **kwargs):
    super(TextFile, self).__init__(copyable=True, *args, **kwargs)


class FilteredTextFile(TextFile):
  """Filtered text data."""
  pass


class BodyFile(Evidence):
  """Bodyfile data."""

  def __init__(self, *args, **kwargs):
    self.number_of_entries = None
    super(BodyFile, self).__init__(copyable=True, *args, **kwargs)


class ExportedFileArtifact(Evidence):
  """Exported file artifact."""

  REQUIRED_ATTRIBUTES = ['artifact_name']

  def __init__(self, artifact_name=None, *args, **kwargs):
    """Initializes an exported file artifact."""
    super(ExportedFileArtifact, self).__init__(copyable=True, *args, **kwargs)
    self.artifact_name = artifact_name


class VolatilityReport(TextFile):
  """Volatility output file data."""
  pass


class RawMemory(Evidence):
  """Evidence object for Memory based evidence.

  Attributes:
    profile (string): Volatility profile used for the analysis
    module_list (list): Module used for the analysis
    """

  REQUIRED_ATTRIBUTES = ['source_path', 'module_list', 'profile']

  def __init__(
      self, source_path=None, module_list=None, profile=None, *args, **kwargs):
    """Initialization for raw memory evidence object."""
    super(RawMemory, self).__init__(source_path=source_path, *args, **kwargs)
    self.profile = profile
    self.module_list = module_list


class BinaryExtraction(CompressedDirectory):
  """Binaries extracted from evidence."""
  pass


class DockerContainer(Evidence):
  """Evidence object for a DockerContainer filesystem.

  Attributes:
    container_id(str): The ID of the container to mount.
    _container_fs_path(str): Full path to where the container filesystem will
      be mounted.
    _docker_root_directory(str): Full path to the docker root directory.
  """

  REQUIRED_ATTRIBUTES = ['container_id']
  POSSIBLE_STATES = [EvidenceState.CONTAINER_MOUNTED]

  def __init__(self, container_id=None, *args, **kwargs):
    """Initialization for Docker Container."""
    super(DockerContainer, self).__init__(*args, **kwargs)
    self.container_id = container_id
    self._container_fs_path = None
    self._docker_root_directory = None
    self.context_dependent = True

  @property
  def name(self):
    if self._name:
      return self._name
    else:
      if self.parent_evidence:
        return ':'.join((self.parent_evidence.name, self.container_id))
      else:
        return ':'.join((self.type, self.container_id))

  def _preprocess(self, _, required_states):
    if EvidenceState.CONTAINER_MOUNTED in required_states:
      self._docker_root_directory = GetDockerPath(
          self.parent_evidence.mount_path)
      # Mounting the container's filesystem
      self._container_fs_path = docker.PreprocessMountDockerFS(
          self._docker_root_directory, self.container_id)
      self.mount_path = self._container_fs_path
      self.local_path = self.mount_path
      self.state[EvidenceState.CONTAINER_MOUNTED] = True

  def _postprocess(self):
    if self.state[EvidenceState.CONTAINER_MOUNTED]:
      # Unmount the container's filesystem
      mount_local.PostprocessUnmountPath(self._container_fs_path)
      self.state[EvidenceState.CONTAINER_MOUNTED] = False


#TODO implement support for several ewf devices if there are more than one
#inside the ewf_mount_path
class EwfDisk(Evidence):
  """Evidence object for a EWF based evidence.

  Attributes:
<<<<<<< HEAD
    source_path (str): Path to the mounted loop device.
=======
    device_path (str): Path to a relevant 'raw' data source (ie: a block.
>>>>>>> 1813d394
    ewf_path (str): Path to mounted EWF image.
    ewf_mount_path (str): Path to EWF mount directory.
  """
  REQUIRED_ATTRIBUTES = ['source_path', 'ewf_path', 'ewf_mount_path']
  POSSIBLE_STATES = [EvidenceState.ATTACHED]

  def __init__(
      self, source_path=None, ewf_path=None, ewf_mount_path=None, *args,
      **kwargs):
    """Initialization for EWF evidence object."""
    super(EwfDisk, self).__init__(*args, **kwargs)
    self.source_path = source_path
    self.ewf_path = ewf_path
    self.ewf_mount_path = ewf_mount_path
    self.device_path = None

  def _preprocess(self, _, required_states):
    if EvidenceState.ATTACHED in required_states or self.has_child_evidence:
      self.ewf_mount_path = mount_local.PreprocessMountEwfDisk(self.source_path)
      self.ewf_path = mount_local.GetEwfDiskPath(self.ewf_mount_path)
      self.device_path = self.ewf_path
      self.local_path = self.ewf_path
      self.state[EvidenceState.ATTACHED] = True

  def _postprocess(self):
    if self.state[EvidenceState.ATTACHED]:
      self.state[EvidenceState.ATTACHED] = False
      mount_local.PostprocessUnmountPath(self.ewf_mount_path)


class ContainerdContainer(Evidence):
  """Evidence object for a containerd evidence.

  Attributes:
    namespace (str): Namespace of the container to be mounted.
    container_id (str): ID of the container to be mounted.
    _image_path (str): Path where disk image is mounted.
    _container_fs_path (str): Path where containerd filesystem is mounted.
  """

  POSSIBLE_STATES = [EvidenceState.CONTAINER_MOUNTED]

  def __init__(self, namespace=None, container_id=None, *args, **kwargs):
    """Initialization of containerd container."""
    super(ContainerdContainer, self).__init__(*args, **kwargs)
    self.namespace = namespace
    self.container_id = container_id
    self._image_path = None
    self._container_fs_path = None

    self.context_dependent = True

  @property
  def name(self):
    if self._name:
      return self._name

    if self.parent_evidence:
      return ':'.join((self.parent_evidence.name, self.container_id))
    else:
      return ':'.join((self.type, self.container_id))

  def _preprocess(self, _, required_states):
    if EvidenceState.CONTAINER_MOUNTED in required_states:
      self._image_path = self.parent_evidence.mount_path

      # Mount containerd container
      self._container_fs_path = containerd.PreprocessMountContainerdFS(
          self._image_path, self.namespace, self.container_id)
      self.mount_path = self._container_fs_path
      self.local_path = self.mount_path
      self.state[EvidenceState.CONTAINER_MOUNTED] = True

  def _postprocess(self):
    if self.state[EvidenceState.CONTAINER_MOUNTED]:
      # Unmount the container
      mount_local.PostprocessUnmountPath(self._container_fs_path)
      self.state[EvidenceState.CONTAINER_MOUNTED] = False<|MERGE_RESOLUTION|>--- conflicted
+++ resolved
@@ -48,13 +48,10 @@
   Args:
     all_classes (bool): Flag to determine whether to include all classes
         in the module.
-<<<<<<< HEAD
-=======
   
   Returns:
     class_names (list[str]): A list of class names within the Evidence module,
         minus the ignored class names.
->>>>>>> 1813d394
   """
   predicate = lambda member: inspect.isclass(member) and not inspect.isbuiltin(
       member)
@@ -65,18 +62,11 @@
     # 'output' and 'report' types.
     # Ignore classes that are not real Evidence types and the base class.
     ignored_classes = (
-<<<<<<< HEAD
         'BinaryExtraction', 'BodyFile', 'BulkExtractorOutput', 'Evidence',
         'EvidenceState', 'EvidenceCollection', 'ExportedFileArtifact',
         'FilteredTextFile', 'FinalReport', 'IntEnum', 'PlasoCsvFile',
         'PlasoFile', 'PhotorecOutput', 'ReportText', 'TextFile',
         'VolatilityReport', 'TurbiniaException')
-=======
-        'BinaryExtraction', 'BulkExtractorOutput', 'Evidence', 'EvidenceState',
-        'EvidenceCollection', 'ExportedFileArtifact', 'FilteredTextFile',
-        'FinalReport', 'IntEnum', 'PlasoCsvFile', 'PlasoFile', 'PhotorecOutput',
-        'ReportText', 'TextFile', 'VolatilityReport', 'TurbiniaException')
->>>>>>> 1813d394
     class_names = filter(
         lambda class_tuple: class_tuple[0] not in ignored_classes, class_names)
   return list(class_names)
@@ -259,15 +249,9 @@
   # The list of attributes a given piece of Evidence requires to be set
   REQUIRED_ATTRIBUTES = []
 
-<<<<<<< HEAD
-  # An optional list of attributes that are generally used to describe
-  # a given piece of Evidence.
-  OPTIONAL_ATTRIBUTES = ['name', 'source', 'description', 'tags']
-=======
   # An optional set of attributes that are generally used to describe
   # a given piece of Evidence.
   OPTIONAL_ATTRIBUTES = {'name', 'source', 'description', 'tags'}
->>>>>>> 1813d394
 
   # The list of EvidenceState states that the Evidence supports in its
   # pre/post-processing (e.g. MOUNTED, ATTACHED, etc).  See `preprocessor()`
@@ -901,13 +885,6 @@
         project=project, zone=zone, disk_name=disk_name, mount_partition=1,
         *args, **kwargs)
     self.embedded_path = embedded_path
-<<<<<<< HEAD
-    self.project = project
-    self.zone = zone
-    self.disk_name = disk_name
-    self.mount_partition = mount_partition
-=======
->>>>>>> 1813d394
     # This Evidence needs to have a GoogleCloudDisk as a parent
     self.context_dependent = True
 
@@ -1107,11 +1084,7 @@
   """Evidence object for a EWF based evidence.
 
   Attributes:
-<<<<<<< HEAD
-    source_path (str): Path to the mounted loop device.
-=======
     device_path (str): Path to a relevant 'raw' data source (ie: a block.
->>>>>>> 1813d394
     ewf_path (str): Path to mounted EWF image.
     ewf_mount_path (str): Path to EWF mount directory.
   """
